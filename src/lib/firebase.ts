// firebase.ts
import { initializeApp, getApps, FirebaseApp } from 'firebase/app';
import { getFirestore, Firestore } from 'firebase/firestore';
import { getDatabase, Database } from 'firebase/database';
import { getAuth, Auth } from 'firebase/auth';

<<<<<<< HEAD
// Robust Firebase configuration for deployment
const firebaseConfig = {
  apiKey: process.env.NEXT_PUBLIC_FIREBASE_API_KEY || 'AIzaSyA_cKKrwrqNyb0xl28IbHAnaJa3ChOdsZU',
  // authDomain is optional for Firestore/Realtime DB only usage
  ...(process.env.NEXT_PUBLIC_FIREBASE_AUTH_DOMAIN && { 
    authDomain: process.env.NEXT_PUBLIC_FIREBASE_AUTH_DOMAIN 
  }),
  databaseURL: process.env.NEXT_PUBLIC_FIREBASE_DATABASE_URL || 'https://telegram-bot-2be45-default-rtdb.firebaseio.com',
  projectId: process.env.NEXT_PUBLIC_FIREBASE_PROJECT_ID || 'telegram-bot-2be45',
  storageBucket: process.env.NEXT_PUBLIC_FIREBASE_STORAGE_BUCKET || 'telegram-bot-2be45.firebasestorage.app',
  messagingSenderId: process.env.NEXT_PUBLIC_FIREBASE_MESSAGING_SENDER_ID || '947875567907',
  appId: process.env.NEXT_PUBLIC_FIREBASE_APP_ID || '1:947875567907:web:ea7b37b36643872e199496',
=======
// ✅ Load Firebase config from environment variables
const firebaseConfig = {
  apiKey: process.env.NEXT_PUBLIC_FIREBASE_API_KEY,
  authDomain: process.env.NEXT_PUBLIC_FIREBASE_AUTH_DOMAIN,
  databaseURL: process.env.NEXT_PUBLIC_FIREBASE_DATABASE_URL,
  projectId: process.env.NEXT_PUBLIC_FIREBASE_PROJECT_ID,
  storageBucket: process.env.NEXT_PUBLIC_FIREBASE_STORAGE_BUCKET,
  messagingSenderId: process.env.NEXT_PUBLIC_FIREBASE_MESSAGING_SENDER_ID,
  appId: process.env.NEXT_PUBLIC_FIREBASE_APP_ID,
>>>>>>> 1bce0b70
};

// ✅ Debug env variables
console.log('[Firebase] Environment variables status:');
Object.entries(firebaseConfig).forEach(([key, value]) => {
  console.log(`  ${key}:`, value ? 'SET ✅' : 'NOT SET ❌');
});

// ✅ Validate required fields
const requiredFields = ['apiKey', 'authDomain', 'projectId', 'appId'];
const missingFields = requiredFields.filter(
  (field) => !firebaseConfig[field as keyof typeof firebaseConfig]
);

<<<<<<< HEAD
// Robust Firebase configuration validation (authDomain optional)
const validateFirebaseConfig = () => {
  console.log('[Firebase] Validating configuration...');
  console.log('[Firebase] Config object:', {
    apiKey: firebaseConfig.apiKey ? `${firebaseConfig.apiKey.substring(0, 10)}...` : 'NOT SET',
    authDomain: (firebaseConfig as any).authDomain || 'OPTIONAL (not required)',
    projectId: firebaseConfig.projectId || 'NOT SET',
    appId: firebaseConfig.appId ? `${firebaseConfig.appId.substring(0, 15)}...` : 'NOT SET',
    databaseURL: firebaseConfig.databaseURL || 'NOT SET',
    storageBucket: firebaseConfig.storageBucket || 'NOT SET',
  });
  
  // Only require essential fields for Firestore/Realtime DB usage (no auth)
  const requiredFields = ['apiKey', 'projectId', 'appId'];
  const missingFields = requiredFields.filter(field => {
    const value = firebaseConfig[field as keyof typeof firebaseConfig];
    return !value || value === 'undefined' || value === '' || value === 'null';
  });
  
  if (missingFields.length > 0) {
    const errorMsg = `Firebase configuration incomplete. Missing: ${missingFields.join(', ')}`;
    console.error('[Firebase] Configuration error:', errorMsg);
    console.error('[Firebase] Environment check:', envDebug);
    
    // Store error for components to handle
    if (typeof window !== 'undefined') {
      (window as any).__FIREBASE_CONFIG_ERROR__ = {
        error: errorMsg,
        missingFields,
        envDebug,
        timestamp: new Date().toISOString()
      };
    }
    
    throw new Error(errorMsg);
  }
  
  // Validate API key format
  if (firebaseConfig.apiKey && !firebaseConfig.apiKey.startsWith('AIza')) {
    console.warn('[Firebase] API key format may be invalid');
  }
  
  // Validate project ID format
  if (firebaseConfig.projectId && firebaseConfig.projectId.includes('your_project')) {
    console.warn('[Firebase] Project ID appears to be a placeholder');
  }
  
  console.log('[Firebase] Configuration validated successfully (authDomain optional)');
};

// Initialize Firebase with robust error handling for deployment
let app: FirebaseApp | null = null;
let db: Firestore | null = null;
let realtimeDb: Database | null = null;
let auth: Auth | null = null;

// Only initialize Firebase on client side to prevent SSR issues
if (typeof window !== 'undefined') {
  try {
    validateFirebaseConfig();
    
    console.log('[Firebase] Initializing Firebase app...');
    
    // Initialize Firebase only if it hasn't been initialized already
    app = getApps().length === 0 ? initializeApp(firebaseConfig) : getApps()[0];
    
    console.log('[Firebase] Firebase app initialized, setting up services...');
    
    // Initialize services with individual error handling
    try {
      db = getFirestore(app);
      console.log('[Firebase] Firestore initialized successfully');
    } catch (firestoreError) {
      console.error('[Firebase] Firestore initialization failed:', firestoreError);
      db = null;
    }
    
    try {
      realtimeDb = getDatabase(app);
      console.log('[Firebase] Realtime Database initialized successfully');
    } catch (realtimeError) {
      console.error('[Firebase] Realtime Database initialization failed:', realtimeError);
      realtimeDb = null;
    }
    
    try {
      auth = getAuth(app);
      console.log('[Firebase] Auth initialized successfully');
    } catch (authError) {
      console.error('[Firebase] Auth initialization failed:', authError);
      auth = null;
    }
    
    console.log('[Firebase] Firebase services initialization completed');
    
    // Store successful initialization state
    (window as any).__FIREBASE_INITIALIZED__ = true;
    (window as any).__FIREBASE_SERVICES__ = {
      app: !!app,
      firestore: !!db,
      realtimeDb: !!realtimeDb,
      auth: !!auth
    };
    
  } catch (error) {
    console.error('[Firebase] Failed to initialize Firebase:', error);
    
    // Enhanced error handling and user feedback
    const errorDetails = {
      error: error instanceof Error ? error.message : 'Unknown error',
      timestamp: new Date().toISOString(),
      configError: (window as any).__FIREBASE_CONFIG_ERROR__ || null,
      envDebug: envDebug
    };
    
    (window as any).__FIREBASE_ERROR__ = errorDetails;
    (window as any).__FIREBASE_INITIALIZED__ = false;
    
    console.warn('[Firebase] App will continue in offline mode with limited functionality');
    
    // Ensure services are null on error
    app = null;
    db = null;
    realtimeDb = null;
    auth = null;
  }
} else {
  // Server-side: set everything to null to prevent SSR issues
  console.log('[Firebase] Server-side rendering detected, skipping Firebase initialization');
=======
if (missingFields.length > 0) {
  throw new Error(
    `[Firebase] Missing required environment variables: ${missingFields.join(', ')}`
  );
}

// ✅ Initialize Firebase app
const app: FirebaseApp = getApps().length > 0 ? getApps()[0] : initializeApp(firebaseConfig);

// ✅ Initialize Firebase services
let db: Firestore | null = null;
let realtimeDb: Database | null = null;
let auth: Auth | null = null;

try {
  db = getFirestore(app);
  console.log('[Firebase] Firestore initialized ✅');
} catch (err) {
  console.error('[Firebase] Firestore initialization failed ❌', err);
}

try {
  realtimeDb = getDatabase(app);
  console.log('[Firebase] Realtime Database initialized ✅');
} catch (err) {
  console.error('[Firebase] Realtime Database initialization failed ❌', err);
}

try {
  auth = getAuth(app);
  console.log('[Firebase] Auth initialized ✅');
} catch (err) {
  console.error('[Firebase] Auth initialization failed ❌', err);
>>>>>>> 1bce0b70
}

// ✅ Export services
export { app, db, realtimeDb, auth };
export default app;<|MERGE_RESOLUTION|>--- conflicted
+++ resolved
@@ -1,11 +1,9 @@
-// firebase.ts
 import { initializeApp, getApps, FirebaseApp } from 'firebase/app';
 import { getFirestore, Firestore } from 'firebase/firestore';
 import { getDatabase, Database } from 'firebase/database';
 import { getAuth, Auth } from 'firebase/auth';
 
-<<<<<<< HEAD
-// Robust Firebase configuration for deployment
+// Robust Firebase configuration for deployment with fallbacks
 const firebaseConfig = {
   apiKey: process.env.NEXT_PUBLIC_FIREBASE_API_KEY || 'AIzaSyA_cKKrwrqNyb0xl28IbHAnaJa3ChOdsZU',
   // authDomain is optional for Firestore/Realtime DB only usage
@@ -17,32 +15,22 @@
   storageBucket: process.env.NEXT_PUBLIC_FIREBASE_STORAGE_BUCKET || 'telegram-bot-2be45.firebasestorage.app',
   messagingSenderId: process.env.NEXT_PUBLIC_FIREBASE_MESSAGING_SENDER_ID || '947875567907',
   appId: process.env.NEXT_PUBLIC_FIREBASE_APP_ID || '1:947875567907:web:ea7b37b36643872e199496',
-=======
-// ✅ Load Firebase config from environment variables
-const firebaseConfig = {
-  apiKey: process.env.NEXT_PUBLIC_FIREBASE_API_KEY,
-  authDomain: process.env.NEXT_PUBLIC_FIREBASE_AUTH_DOMAIN,
-  databaseURL: process.env.NEXT_PUBLIC_FIREBASE_DATABASE_URL,
-  projectId: process.env.NEXT_PUBLIC_FIREBASE_PROJECT_ID,
-  storageBucket: process.env.NEXT_PUBLIC_FIREBASE_STORAGE_BUCKET,
-  messagingSenderId: process.env.NEXT_PUBLIC_FIREBASE_MESSAGING_SENDER_ID,
-  appId: process.env.NEXT_PUBLIC_FIREBASE_APP_ID,
->>>>>>> 1bce0b70
 };
 
-// ✅ Debug env variables
-console.log('[Firebase] Environment variables status:');
-Object.entries(firebaseConfig).forEach(([key, value]) => {
-  console.log(`  ${key}:`, value ? 'SET ✅' : 'NOT SET ❌');
-});
+// Enhanced environment variables debugging
+const envDebug = {
+  NODE_ENV: process.env.NODE_ENV,
+  NEXT_PUBLIC_FIREBASE_API_KEY: process.env.NEXT_PUBLIC_FIREBASE_API_KEY ? 'SET' : 'NOT SET',
+  NEXT_PUBLIC_FIREBASE_PROJECT_ID: process.env.NEXT_PUBLIC_FIREBASE_PROJECT_ID ? 'SET' : 'NOT SET',
+  NEXT_PUBLIC_FIREBASE_AUTH_DOMAIN: process.env.NEXT_PUBLIC_FIREBASE_AUTH_DOMAIN ? 'SET' : 'NOT SET',
+  NEXT_PUBLIC_FIREBASE_DATABASE_URL: process.env.NEXT_PUBLIC_FIREBASE_DATABASE_URL ? 'SET' : 'NOT SET',
+  NEXT_PUBLIC_FIREBASE_STORAGE_BUCKET: process.env.NEXT_PUBLIC_FIREBASE_STORAGE_BUCKET ? 'SET' : 'NOT SET',
+  NEXT_PUBLIC_FIREBASE_MESSAGING_SENDER_ID: process.env.NEXT_PUBLIC_FIREBASE_MESSAGING_SENDER_ID ? 'SET' : 'NOT SET',
+  NEXT_PUBLIC_FIREBASE_APP_ID: process.env.NEXT_PUBLIC_FIREBASE_APP_ID ? 'SET' : 'NOT SET',
+};
 
-// ✅ Validate required fields
-const requiredFields = ['apiKey', 'authDomain', 'projectId', 'appId'];
-const missingFields = requiredFields.filter(
-  (field) => !firebaseConfig[field as keyof typeof firebaseConfig]
-);
+console.log('[Firebase] Environment variables debug:', envDebug);
 
-<<<<<<< HEAD
 // Robust Firebase configuration validation (authDomain optional)
 const validateFirebaseConfig = () => {
   console.log('[Firebase] Validating configuration...');
@@ -172,43 +160,7 @@
 } else {
   // Server-side: set everything to null to prevent SSR issues
   console.log('[Firebase] Server-side rendering detected, skipping Firebase initialization');
-=======
-if (missingFields.length > 0) {
-  throw new Error(
-    `[Firebase] Missing required environment variables: ${missingFields.join(', ')}`
-  );
 }
 
-// ✅ Initialize Firebase app
-const app: FirebaseApp = getApps().length > 0 ? getApps()[0] : initializeApp(firebaseConfig);
-
-// ✅ Initialize Firebase services
-let db: Firestore | null = null;
-let realtimeDb: Database | null = null;
-let auth: Auth | null = null;
-
-try {
-  db = getFirestore(app);
-  console.log('[Firebase] Firestore initialized ✅');
-} catch (err) {
-  console.error('[Firebase] Firestore initialization failed ❌', err);
-}
-
-try {
-  realtimeDb = getDatabase(app);
-  console.log('[Firebase] Realtime Database initialized ✅');
-} catch (err) {
-  console.error('[Firebase] Realtime Database initialization failed ❌', err);
-}
-
-try {
-  auth = getAuth(app);
-  console.log('[Firebase] Auth initialized ✅');
-} catch (err) {
-  console.error('[Firebase] Auth initialization failed ❌', err);
->>>>>>> 1bce0b70
-}
-
-// ✅ Export services
-export { app, db, realtimeDb, auth };
+export { db, realtimeDb, auth };
 export default app;