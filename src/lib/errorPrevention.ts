--- conflicted
+++ resolved
@@ -99,10 +99,6 @@
     firstName: telegramData?.first_name || 'User',
     lastName: telegramData?.last_name || undefined,
     profilePic: telegramData?.photo_url || undefined,
-<<<<<<< HEAD
-    
-=======
->>>>>>> 8d65338c
     // Game data with safe defaults
     coins: 0,
     xp: 0,
