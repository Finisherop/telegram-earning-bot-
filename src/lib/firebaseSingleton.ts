--- conflicted
+++ resolved
@@ -1,22 +1,6 @@
 /**
  * Firebase Singleton Service
  * 
-<<<<<<< HEAD
- * Updated to use Enhanced Firebase Manager with better tab switching support
- */
-
-import { 
-  enhancedFirebaseManager, 
-  getFirebaseServices as getEnhancedServices,
-  getFirebaseServicesSync as getEnhancedServicesSync,
-  reconnectFirebase as enhancedReconnect,
-  isFirebaseConnected as enhancedIsConnected
-} from './enhancedFirebaseManager';
-import { FirebaseApp, getApps } from 'firebase/app';
-import { Firestore } from 'firebase/firestore';
-import { Database } from 'firebase/database';
-import { Auth } from 'firebase/auth';
-=======
  * Ensures Firebase is initialized only once and provides shared instances
  * of Realtime Database and Auth services.
  */
@@ -24,7 +8,6 @@
 import { initializeApp, getApps, FirebaseApp } from 'firebase/app';
 import { getDatabase, Database, connectDatabaseEmulator } from 'firebase/database';
 import { getAuth, Auth, connectAuthEmulator } from 'firebase/auth';
->>>>>>> 8d65338c
 
 // Firebase configuration with environment variables
 const firebaseConfig = {
@@ -42,21 +25,13 @@
   realtimeDb: Database;
   auth: Auth;
   isInitialized: boolean;
-  connectionStatus: {
-    isConnected: boolean;
-    isInitialized: boolean;
-    lastConnectionTime: number;
-    connectionAttempts: number;
-    error: Error | null;
-  };
-}
-
-/**
- * Legacy singleton class for backwards compatibility
- * Now delegates to the new FirebaseConnectionManager
- */
+  initializationError: Error | null;
+}
+
 class FirebaseSingleton {
   private static instance: FirebaseSingleton;
+  private services: FirebaseServices | null = null;
+  private initializationPromise: Promise<FirebaseServices> | null = null;
 
   private constructor() {}
 
@@ -68,9 +43,6 @@
   }
 
   /**
-<<<<<<< HEAD
-   * Gets Firebase services using the enhanced manager
-=======
    * Validates Firebase configuration
    */
   private validateConfig(): void {
@@ -170,46 +142,61 @@
 
   /**
    * Gets Firebase services (initializes on first call)
->>>>>>> 8d65338c
    */
   public async getServices(): Promise<FirebaseServices> {
-    return getEnhancedServices();
-  }
-
-  /**
-   * Gets Firebase services synchronously
+    // Return cached services if already initialized
+    if (this.services && this.services.isInitialized) {
+      return this.services;
+    }
+
+    // Return existing promise if initialization is in progress
+    if (this.initializationPromise) {
+      return this.initializationPromise;
+    }
+
+    // Start initialization
+    this.initializationPromise = this.initializeServices();
+    
+    try {
+      this.services = await this.initializationPromise;
+      return this.services;
+    } catch (error) {
+      // Reset promise so next call can retry
+      this.initializationPromise = null;
+      throw error;
+    }
+  }
+
+  /**
+   * Gets Firebase services synchronously (for cases where async isn't possible)
+   * Returns null if services aren't initialized yet
    */
   public getServicesSync(): FirebaseServices | null {
-    return getEnhancedServicesSync();
-  }
-
-  /**
-   * Checks if Firebase is initialized and connected
+    return this.services;
+  }
+
+  /**
+   * Checks if Firebase is initialized
    */
   public isInitialized(): boolean {
-    return enhancedIsConnected();
-  }
-
-  /**
-   * Gets connection status
-   */
-  public getConnectionStatus() {
-    return enhancedFirebaseManager.getConnectionStatus();
-  }
-
-  /**
-   * Force re-initialization
+    return this.services?.isInitialized ?? false;
+  }
+
+  /**
+   * Gets initialization error if any
+   */
+  public getInitializationError(): Error | null {
+    return this.services?.initializationError ?? null;
+  }
+
+  /**
+   * Force re-initialization (for testing or error recovery)
    */
   public async reinitialize(): Promise<FirebaseServices> {
-    console.log('[FirebaseSingleton] Delegating reinitialize to enhanced manager');
-    return enhancedFirebaseManager.reinitialize();
-  }
-
-  /**
-   * Manually trigger reconnection
-   */
-  public async reconnect(): Promise<void> {
-    return enhancedReconnect();
+    console.log('[FirebaseSingleton] Force re-initializing Firebase...');
+    this.services = null;
+    this.initializationPromise = null;
+    return this.getServices();
   }
 }
 
@@ -220,41 +207,29 @@
  * Convenience function to get Firebase services
  */
 export async function getFirebaseServices(): Promise<FirebaseServices> {
-  return getEnhancedServices();
+  return firebaseSingleton.getServices();
 }
 
 /**
  * Convenience function to get Firebase services synchronously
  */
 export function getFirebaseServicesSync(): FirebaseServices | null {
-  return getEnhancedServicesSync();
-}
-
-/**
- * Check if Firebase is connected
- */
-export function isFirebaseInitialized(): boolean {
-  return enhancedIsConnected();
-}
-
-/**
- * Manually reconnect Firebase
- */
-export function reconnectFirebaseServices(): Promise<void> {
-  return enhancedReconnect();
+  return firebaseSingleton.getServicesSync();
+}
+
+/**
+ * Initialize Firebase on client-side only
+ */
+if (typeof window !== 'undefined') {
+  // Auto-initialize Firebase when module loads on client
+  firebaseSingleton.getServices().catch(error => {
+    console.error('[FirebaseSingleton] Auto-initialization failed:', error);
+    // Don't throw here to prevent breaking the app
+  });
 }
 
 // Export individual services for backward compatibility
-<<<<<<< HEAD
-export async function getFirestoreDb(): Promise<Firestore> {
-  const services = await getFirebaseServices();
-  return services.db;
-}
-
-export async function getRealtimeDatabase(): Promise<Database> {
-=======
 export async function getRealtimeDatabaseInstance(): Promise<Database> {
->>>>>>> 8d65338c
   const services = await getFirebaseServices();
   return services.realtimeDb;
 }
