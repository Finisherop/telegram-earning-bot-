import type { Metadata } from 'next';
import { Inter } from 'next/font/google';
import './globals.css';
import { Toaster } from 'react-hot-toast';

const inter = Inter({ subsets: ['latin'] });

export const metadata: Metadata = {
  title: 'Telegram Mini App - Earn Coins',
  description: 'High-performance Telegram Mini App with VIP features and rewards',
};

export const viewport = {
  width: 'device-width',
  initialScale: 1,
  maximumScale: 1,
  userScalable: false,
};

export default function RootLayout({
  children,
}: {
  children: React.ReactNode;
}) {
  return (
    <html lang="en">
      <head>
        <script src="https://telegram.org/js/telegram-web-app.js"></script>
        <script
          dangerouslySetInnerHTML={{
            __html: `
<<<<<<< HEAD
              // Telegram WebApp initialization
              console.log('Telegram WebApp script loading...');
              
              // Global flag to track initialization
              window.telegramWebAppInitialized = false;
              
              // Wait for Telegram WebApp to be available
              function initTelegramWebApp() {
                let retryCount = 0;
                const maxRetries = 100; // 10 seconds total
                
                function checkAndInit() {
                  console.log('Checking for Telegram WebApp... (attempt ' + (retryCount + 1) + '/' + maxRetries + ')');
                  
                  if (typeof window !== 'undefined' && window.Telegram?.WebApp) {
                    console.log('Telegram WebApp found! Initializing...');
                    
                    try {
                      window.Telegram.WebApp.ready();
                      window.Telegram.WebApp.expand();
                      window.telegramWebAppInitialized = true;
                      
                      // Log WebApp info
                      console.log('WebApp initialized successfully:', {
                        version: window.Telegram.WebApp.version,
                        platform: window.Telegram.WebApp.platform,
                        colorScheme: window.Telegram.WebApp.colorScheme,
                        user: window.Telegram.WebApp.initDataUnsafe?.user,
                        initData: window.Telegram.WebApp.initData,
                        isExpanded: window.Telegram.WebApp.isExpanded
                      });
                      
                      // Dispatch custom event to notify React components
                      window.dispatchEvent(new CustomEvent('telegramWebAppReady', {
                        detail: { webApp: window.Telegram.WebApp }
                      }));
                      
                    } catch (error) {
                      console.error('Error initializing Telegram WebApp:', error);
                    }
                  } else if (retryCount < maxRetries) {
                    retryCount++;
                    setTimeout(checkAndInit, 100);
                  } else {
                    console.warn('Telegram WebApp not available after ' + maxRetries + ' attempts');
                    console.log('Current environment:', {
                      userAgent: navigator.userAgent,
                      hostname: window.location.hostname,
                      href: window.location.href,
                      telegramAvailable: !!window.Telegram,
                      webAppAvailable: !!(window.Telegram && window.Telegram.WebApp)
                    });
                  }
                }
                
                checkAndInit();
              }
              
              // Start initialization when DOM is ready
              if (document.readyState === 'loading') {
                document.addEventListener('DOMContentLoaded', initTelegramWebApp);
              } else {
                initTelegramWebApp();
=======
              // Simple Telegram WebApp initialization
              if (typeof window !== 'undefined' && window.Telegram?.WebApp) {
                window.Telegram.WebApp.ready();
                window.Telegram.WebApp.expand();
>>>>>>> 0b22b3cb
              }
            `,
          }}
        />
      </head>
      <body className={inter.className}>
        {children}
        <Toaster
          position="top-center"
          toastOptions={{
            duration: 3000,
            style: {
              background: '#0088cc',
              color: '#fff',
              borderRadius: '12px',
              fontSize: '14px',
            },
          }}
        />
      </body>
    </html>
  );
}<|MERGE_RESOLUTION|>--- conflicted
+++ resolved
@@ -29,76 +29,10 @@
         <script
           dangerouslySetInnerHTML={{
             __html: `
-<<<<<<< HEAD
-              // Telegram WebApp initialization
-              console.log('Telegram WebApp script loading...');
-              
-              // Global flag to track initialization
-              window.telegramWebAppInitialized = false;
-              
-              // Wait for Telegram WebApp to be available
-              function initTelegramWebApp() {
-                let retryCount = 0;
-                const maxRetries = 100; // 10 seconds total
-                
-                function checkAndInit() {
-                  console.log('Checking for Telegram WebApp... (attempt ' + (retryCount + 1) + '/' + maxRetries + ')');
-                  
-                  if (typeof window !== 'undefined' && window.Telegram?.WebApp) {
-                    console.log('Telegram WebApp found! Initializing...');
-                    
-                    try {
-                      window.Telegram.WebApp.ready();
-                      window.Telegram.WebApp.expand();
-                      window.telegramWebAppInitialized = true;
-                      
-                      // Log WebApp info
-                      console.log('WebApp initialized successfully:', {
-                        version: window.Telegram.WebApp.version,
-                        platform: window.Telegram.WebApp.platform,
-                        colorScheme: window.Telegram.WebApp.colorScheme,
-                        user: window.Telegram.WebApp.initDataUnsafe?.user,
-                        initData: window.Telegram.WebApp.initData,
-                        isExpanded: window.Telegram.WebApp.isExpanded
-                      });
-                      
-                      // Dispatch custom event to notify React components
-                      window.dispatchEvent(new CustomEvent('telegramWebAppReady', {
-                        detail: { webApp: window.Telegram.WebApp }
-                      }));
-                      
-                    } catch (error) {
-                      console.error('Error initializing Telegram WebApp:', error);
-                    }
-                  } else if (retryCount < maxRetries) {
-                    retryCount++;
-                    setTimeout(checkAndInit, 100);
-                  } else {
-                    console.warn('Telegram WebApp not available after ' + maxRetries + ' attempts');
-                    console.log('Current environment:', {
-                      userAgent: navigator.userAgent,
-                      hostname: window.location.hostname,
-                      href: window.location.href,
-                      telegramAvailable: !!window.Telegram,
-                      webAppAvailable: !!(window.Telegram && window.Telegram.WebApp)
-                    });
-                  }
-                }
-                
-                checkAndInit();
-              }
-              
-              // Start initialization when DOM is ready
-              if (document.readyState === 'loading') {
-                document.addEventListener('DOMContentLoaded', initTelegramWebApp);
-              } else {
-                initTelegramWebApp();
-=======
               // Simple Telegram WebApp initialization
               if (typeof window !== 'undefined' && window.Telegram?.WebApp) {
                 window.Telegram.WebApp.ready();
                 window.Telegram.WebApp.expand();
->>>>>>> 0b22b3cb
               }
             `,
           }}
