--- conflicted
+++ resolved
@@ -3,7 +3,6 @@
 import { useEffect, useState } from 'react';
 import { useAuth } from '@/hooks/useAuth';
 import { ADMIN_SECRET_KEY } from '@/lib/constants';
-import { TelegramService } from '@/lib/telegram';
 import UserDashboard from '@/components/UserDashboard';
 import AdminDashboard from '@/components/AdminDashboard';
 
@@ -25,52 +24,6 @@
     }
   }, []);
 
-<<<<<<< HEAD
-  if (loading) {
-    return <LoadingScreen />;
-  }
-
-  if (!user && !isUserMode) {
-    return (
-      <div className="min-h-screen flex items-center justify-center bg-gradient-to-br from-primary to-secondary">
-        <div className="text-center text-white p-8 max-w-md mx-auto">
-          <h1 className="text-2xl font-bold mb-4">Welcome to Telegram Mini App</h1>
-          <p className="text-lg opacity-90 mb-6">Please open this app through Telegram</p>
-          
-          <div className="bg-white/10 rounded-lg p-4 text-sm space-y-2 mb-6">
-            <p>🌐 <strong>Domain:</strong> {typeof window !== 'undefined' ? window.location.hostname : 'Unknown'}</p>
-            <p>🔧 <strong>Environment:</strong> {process.env.NODE_ENV || 'Unknown'}</p>
-            <p>📱 <strong>User Agent:</strong> {typeof window !== 'undefined' ? window.navigator.userAgent.includes('Telegram') ? 'Telegram' : 'Other' : 'Unknown'}</p>
-            <p>🤖 <strong>Telegram Env:</strong> {typeof window !== 'undefined' ? TelegramService.isTelegramEnvironment() ? 'Yes' : 'No' : 'Unknown'}</p>
-            <p>⚡ <strong>WebApp Available:</strong> {typeof window !== 'undefined' && (window as any).Telegram?.WebApp ? 'Yes' : 'No'}</p>
-          </div>
-          
-          <div className="text-sm opacity-75 space-y-2">
-            <p>💡 <strong>For testing:</strong></p>
-            <p>Add <code className="bg-white/20 px-2 py-1 rounded">?user=true</code> to the URL</p>
-            <p>Or open in Telegram app</p>
-          </div>
-          
-          {typeof window !== 'undefined' && (
-            <button
-              onClick={() => {
-                const currentUrl = window.location.href;
-                const separator = currentUrl.includes('?') ? '&' : '?';
-                window.location.href = currentUrl + separator + 'user=true';
-              }}
-              className="mt-4 bg-white/20 hover:bg-white/30 text-white px-4 py-2 rounded-lg transition-colors"
-            >
-              🚀 Enable Test Mode
-            </button>
-          )}
-        </div>
-        <TelegramDebug />
-      </div>
-    );
-  }
-
-=======
->>>>>>> 0b22b3cb
   return (
     <div className="min-h-screen bg-light">
       {isAdmin ? (
